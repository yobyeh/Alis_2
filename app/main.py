# app/main.py
# Alis — main entrypoint
# - Loads menu.json + settings.json (with defaults + atomic save)
# - Creates MenuController (data-driven menu)
# - Starts DisplayThread (reads rotation ONCE at startup, honors brightness/sleep/screensaver)
# - Starts ButtonsThread (UP/DOWN/SELECT/BACK -> controller events)
# - Shows "restart required" indicator when a restart-only setting (e.g., rotation) changes

import json
import os
import time
import threading
import subprocess
from typing import Dict, Any

from app.interface import DisplayThread, ButtonsThread
from app.menu_engine import MenuController
from app.status import StatusProvider
from app.storage import load_json, save_json_atomic
from app.led_controller import LEDThread

# Paths are relative to the project root (where you run Alis_Script.sh)
MENU_PATH     = "menu.json"
SETTINGS_PATH = "settings.json"

# Default settings applied if settings.json is missing/corrupt
DEFAULT_SETTINGS: Dict[str, Any] = {
    "display": {
        "rotation": 270,              # read once at startup
        "brightness": 100,           # 0..100, applied continuously
        "sleep_seconds": 120,        # backlight off after idle
        "screensaver_enabled": False
    },
    "led": {
        "brightness": 64             # (stub until you wire LEDs)
    },
    "ui": {
        "anim_speed": 5              # (stub; future screensaver/animations)
    },
    "system": {
        "program_select": "Default", # (stub; future launcher)
        "auto_shutdown_min": 0,      # (stub)
        "restart_required": False    # set true when a restart-only setting changes
    },
    "network": {
        "wifi_connected": False,     # (stub; status bar shows basic placeholder)
        "ssid": ""
    }
}


class DebouncedSaver:
    """Debounce writes to settings.json to reduce SD wear."""
    def __init__(self, path: str, delay: float = 0.6):
        self.path = path
        self.delay = delay
        self._timer = None
        self._lock = threading.Lock()

    def __call__(self, data: Dict[str, Any]):
        with self._lock:
            if self._timer:
                self._timer.cancel()
            self._timer = threading.Timer(self.delay, save_json_atomic, args=(self.path, data))
            self._timer.daemon = True
            self._timer.start()


def ensure_bluetooth_visible() -> None:
    """Attempt to make the Pi's Bluetooth adapter visible.

    Executes a few `bluetoothctl` commands to power on the adapter and
    enable discoverability. Any failures are printed but do not abort
    the program so that the rest of the app can continue to run even if
    Bluetooth is unavailable.
    """

    cmds = [
        ["bluetoothctl", "power", "on"],
        ["bluetoothctl", "agent", "NoInputNoOutput"],
<<<<<<< HEAD
        # Disable the default 3 minute timeout so we stay visible
        ["bluetoothctl", "discoverable-timeout", "0"],
        ["bluetoothctl", "pairable", "on"],
        ["bluetoothctl", "discoverable", "on"],
=======
        ["bluetoothctl", "discoverable", "on"],
        ["bluetoothctl", "pairable", "on"],
>>>>>>> f2db001c
        ["bluetoothctl", "default-agent"],
    ]

    for cmd in cmds:
        try:
            subprocess.run(cmd, check=True, stdout=subprocess.DEVNULL, stderr=subprocess.DEVNULL)
        except Exception as exc:
            print(f"[Bluetooth] Command {cmd} failed: {exc}")
            break


def main():
    # Ensure Bluetooth is powered on and discoverable so the iPhone app
    # can locate this Pi.
    ensure_bluetooth_visible()

    # 1) Load menu spec
    with open(MENU_PATH, "r") as f:
        menu_spec = json.load(f)

    # 2) Load settings (merge defaults, write file if missing/corrupt)
    settings: Dict[str, Any] = load_json(SETTINGS_PATH, DEFAULT_SETTINGS)

    # If a previous run marked restart_required, clear it now that we've restarted successfully
    if settings.get("system", {}).get("restart_required"):
        settings["system"]["restart_required"] = False
        save_json_atomic(SETTINGS_PATH, settings)

    # 3) Create debounced saver so menu edits persist without spamming disk
    save_cb = DebouncedSaver(SETTINGS_PATH, delay=0.6)

    # 4) Create controller (pure logic) and status provider (for top bar)
    controller = MenuController(menu_spec, settings, save_cb=save_cb)
    status     = StatusProvider(settings)   # pass settings so it can expose "↻" when needed

    # 5) Helpers for the display thread to fetch current theme/settings
    def get_theme() -> Dict[str, str]:
        return menu_spec.get("theme", {"fg": "white", "bg": "black", "accent": "cyan"})
    def get_settings() -> Dict[str, Any]:
        return settings  # controller mutates this in place

    # 6) Read rotation ONCE from settings and pass into DisplayThread
    rotation = int(settings.get("display", {}).get("rotation", 0)) % 360

    # Resolve assets directory relative to this file
    assets_path = os.path.join(os.path.dirname(__file__), "assets")

    # 7) Spin up threads
    stop_evt = threading.Event()
    disp_thread = DisplayThread(
        stop_evt=stop_evt,
        controller=controller,
        status_provider=status,
        get_theme=get_theme,
        get_settings=get_settings,
        assets_dir=assets_path,
        rotation=rotation,              # <-- applied once at startup
    )
    btn_thread  = ButtonsThread(stop_evt=stop_evt, controller=controller)

    # Start LED thread (no-op if hardware is unavailable)
    led_thread  = LEDThread(stop_evt=stop_evt, get_settings=get_settings)


    try:
        disp_thread.start()
        btn_thread.start()
        led_thread.start()
        # Main thread can host future supervisors/services
        while True:
            time.sleep(1.0)
    except KeyboardInterrupt:
        print("\n[Alis] Shutting down…")
    finally:
        stop_evt.set()
        # Give threads a moment to exit cleanly
        btn_thread.join(timeout=2.0)
        disp_thread.join(timeout=3.0)
        led_thread.join(timeout=2.0)
        # Ensure final settings are flushed
        save_json_atomic(SETTINGS_PATH, settings)
        print("[Alis] Stopped.")


if __name__ == "__main__":
    main()<|MERGE_RESOLUTION|>--- conflicted
+++ resolved
@@ -78,15 +78,12 @@
     cmds = [
         ["bluetoothctl", "power", "on"],
         ["bluetoothctl", "agent", "NoInputNoOutput"],
-<<<<<<< HEAD
+
         # Disable the default 3 minute timeout so we stay visible
         ["bluetoothctl", "discoverable-timeout", "0"],
         ["bluetoothctl", "pairable", "on"],
         ["bluetoothctl", "discoverable", "on"],
-=======
-        ["bluetoothctl", "discoverable", "on"],
-        ["bluetoothctl", "pairable", "on"],
->>>>>>> f2db001c
+
         ["bluetoothctl", "default-agent"],
     ]
 
